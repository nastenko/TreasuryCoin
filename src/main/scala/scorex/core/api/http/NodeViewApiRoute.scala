--- conflicted
+++ resolved
@@ -95,15 +95,6 @@
   def persistentModifierById: Route = path("persistentModifier" / Segment) { encodedId =>
     getJsonRoute {
       Base58.decode(encodedId) match {
-<<<<<<< HEAD
-        case Success(id) =>
-          //TODO 1: Byte
-          (nodeViewHolderRef ? GetLocalObjects(source, ModifierTypeId @@ 1.toByte, Seq(ModifierId @@ id)))
-            .mapTo[ResponseFromLocal[_ <: NodeViewModifier]]
-            .map(_.localObjects.headOption.map(_.json).map(j => SuccessApiResponse(j))
-              .getOrElse(ApiError.notExists))
-        case _ => Future(ApiError.notExists)
-=======
         case Success(rawId) =>
           val id = ModifierId @@ rawId
 
@@ -111,8 +102,7 @@
 
           (nodeViewHolderRef ? GetDataFromCurrentView[HIS, MS, VL, MP, Option[PM]](f)).mapTo[Option[PM]]
             .map(_.map(tx => SuccessApiResponse(tx.json)).getOrElse(ApiError.blockNotExists))
-        case _ => Future(ApiError.blockNotExists)
->>>>>>> f1567115
+        case _ => Future(ApiError.notExists)
       }
     }
   }
@@ -125,14 +115,6 @@
   def transactionById: Route = path("transaction" / Segment) { encodedId =>
     getJsonRoute {
       Base58.decode(encodedId) match {
-<<<<<<< HEAD
-        case Success(id) =>
-          (nodeViewHolderRef ? GetLocalObjects(source, Transaction.ModifierTypeId, Seq(ModifierId @@ id)))
-            .mapTo[ResponseFromLocal[_ <: NodeViewModifier]]
-            .map(_.localObjects.headOption.map(_.json).map(r => SuccessApiResponse(r))
-              .getOrElse(ApiError.notExists))
-        case _ => Future(ApiError.notExists)
-=======
         case Success(rawId) =>
           val id = ModifierId @@ rawId
 
@@ -145,8 +127,7 @@
 
           (nodeViewHolderRef ? GetDataFromCurrentView[HIS, MS, VL, MP, Option[TX]](f)).mapTo[Option[TX]]
             .map(_.map(tx => SuccessApiResponse(tx.json)).getOrElse(ApiError.transactionNotExists))
-        case _ => Future(ApiError.transactionNotExists)
->>>>>>> f1567115
+        case _ => Future(ApiError.notExists)
       }
     }
   }

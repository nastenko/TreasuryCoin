--- conflicted
+++ resolved
@@ -2,15 +2,9 @@
 
 import java.net.InetSocketAddress
 
-<<<<<<< HEAD
-import scorex.core.utils.NetworkTime
-
-case class PeerInfo(lastSeen: NetworkTime.Time, nonce: Option[Long] = None, nodeName: Option[String] = None)
-=======
 import scorex.core.network.ConnectionType
 
 case class PeerInfo(lastSeen: Long, nodeName: Option[String] = None, connectionType: Option[ConnectionType] = None)
->>>>>>> 5179a786
 
 trait PeerDatabase {
 

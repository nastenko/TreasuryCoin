--- conflicted
+++ resolved
@@ -97,11 +97,7 @@
 
   log("Current height,Mining height,Current utxo size,Mining utxo size,Work valid,Header size,Ticket size,Proof size,Block size")
 
-<<<<<<< HEAD
   val blocksNum = 50000
-=======
-  val blocksNum = 10000
->>>>>>> 8cf79756
   (1 to blocksNum) foreach { bn =>
     val newMiningHeight = Algos.chooseSnapshots(currentHeight, minerPubKey.pubKeyBytes).head
 

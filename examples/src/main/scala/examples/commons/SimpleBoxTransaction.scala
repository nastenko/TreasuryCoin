package examples.commons

import com.google.common.primitives.{Bytes, Ints, Longs}
<<<<<<< HEAD
import examples.curvepos.{Nonce, Value}
import examples.curvepos.transaction.PublicKey25519NoncedBox
import examples.hybrid.transaction._
import scorex.core.{ModifierId, ModifierTypeId}
=======
import examples.commons.SimpleBoxTransaction._
import examples.hybrid.wallet.HWallet
import io.circe.Json
import io.circe.syntax._
import io.iohk.iodb.ByteArrayWrapper
import scorex.core.ModifierId
>>>>>>> 3518e527
import scorex.core.serialization.Serializer
import scorex.core.transaction.{BoxTransaction, Transaction}
import scorex.core.transaction.account.PublicKeyNoncedBox
import scorex.core.transaction.box.BoxUnlocker
import scorex.core.transaction.box.proposition.PublicKey25519Proposition
import scorex.core.transaction.proof.{Proof, Signature25519}
import scorex.crypto.hash.Blake2b256

import scala.util.{Failure, Try}

//A transaction orders to destroy boxes associated with (pubkey -> nonce) and create new boxes (pubkey -> nonce)
// where a nonce is derived from a transaction and also a box index

// WARNING!: the scheme is not provably secure to replay attacks etc

// It is an abstract class which is a parent of both Simple transactions and Treasury transactions
abstract class SimpleBoxTransaction(val from: IndexedSeq[(PublicKey25519Proposition, Nonce)],
                                    val to: IndexedSeq[(PublicKey25519Proposition, Value)],
                                    val signatures: IndexedSeq[Signature25519],
                                    override val fee: Long,
                                    override val timestamp: Long)
  extends BoxTransaction[PublicKey25519Proposition, PublicKey25519NoncedBox] {

  val transactionTypeId: ModifierTypeId

  lazy val boxIdsToOpen: IndexedSeq[ModifierId] = from.map { case (prop, nonce) =>
    PublicKeyNoncedBox.idFromBox(prop, nonce)
  }

  override lazy val unlockers: Traversable[BoxUnlocker[PublicKey25519Proposition]] = boxIdsToOpen.zip(signatures).map {
    case (boxId, signature) =>
      new BoxUnlocker[PublicKey25519Proposition] {
        override val closedBoxId: ModifierId = boxId
        override val boxKey: Proof[PublicKey25519Proposition] = signature
      }
  }

  lazy val hashNoNonces = Blake2b256(
    Bytes.concat(scorex.core.utils.concatFixLengthBytes(to.map(_._1.pubKeyBytes)),
      scorex.core.utils.concatFixLengthBytes(unlockers.map(_.closedBoxId)),
      Longs.toByteArray(timestamp),
      Longs.toByteArray(fee))
  )

  override lazy val newBoxes: Traversable[PublicKey25519NoncedBox] = to.zipWithIndex.map { case ((prop, value), idx) =>
    val nonce = SimpleBoxTransaction.nonceFromDigest(Blake2b256(prop.pubKeyBytes ++ hashNoNonces ++ Ints.toByteArray(idx)))
    PublicKey25519NoncedBox(prop, nonce, value)
  }

<<<<<<< HEAD
  val semanticValidity: Try[Unit]
=======
  override lazy val serializer = SimpleBoxTransactionCompanion

  override lazy val json: Json = Map(
    "id" -> Base58.encode(id).asJson,
    "newBoxes" -> newBoxes.map(b => Base58.encode(b.id).asJson).toSeq.asJson,
    "boxesToRemove" -> boxIdsToOpen.map(id => Base58.encode(id).asJson).asJson,
    "from" -> from.map { s =>
      Map(
        "proposition" -> Base58.encode(s._1.pubKeyBytes).asJson,
        "nonce" -> s._2.toLong.asJson
      ).asJson
    }.asJson,
    "to" -> to.map { s =>
      Map(
        "proposition" -> Base58.encode(s._1.pubKeyBytes).asJson,
        "value" -> s._2.toLong.asJson
      ).asJson
    }.asJson,
    "signatures" -> signatures.map(s => Base58.encode(s.signature).asJson).asJson,
    "fee" -> fee.asJson,
    "timestamp" -> timestamp.asJson
  ).asJson

  override def toString: String = s"SimpleBoxTransaction(${json.noSpaces})"

  lazy val semanticValidity: Try[Unit] = Try {
    require(from.size == signatures.size)
    require(to.forall(_._2 >= 0))
    require(fee >= 0)
    require(timestamp >= 0)
    require(boxIdsToOpen.map(to => ByteArrayWrapper(to)).distinct.size == boxIdsToOpen.size)
    require(from.zip(signatures).forall { case ((prop, _), proof) =>
      proof.isValid(prop, messageToSign)
    })
  }

>>>>>>> 3518e527
}

object SimpleBoxTransaction {

  def nonceFromDigest(digest: Array[Byte]): Nonce = Nonce @@ Longs.fromByteArray(digest.take(8))
}

object SimpleBoxTransactionCompanion extends Serializer[SimpleBoxTransaction] {

  override def toBytes(m: SimpleBoxTransaction): Array[Byte] = {
    m match {
      case t: SimpleBoxTx => Bytes.concat(Array(m.transactionTypeId), SimpleBoxTxCompanion.toBytes(t))
      case t: RegisterTransaction => Bytes.concat(Array(m.transactionTypeId), RegisterTransactionCompanion.toBytes(t))
      case t: CommitteeRegisterTransaction => Bytes.concat(Array(m.transactionTypeId), CommitteeRegisterTransactionCompanion.toBytes(t))
      case t: ProposalTransaction => Bytes.concat(Array(m.transactionTypeId), ProposalTransactionCompanion.toBytes(t))
      case t: BallotTransaction => Bytes.concat(Array(m.transactionTypeId), BallotTransactionCompanion.toBytes(t))
    }
  }

  override def parseBytes(bytes: Array[Byte]): Try[SimpleBoxTransaction] = {
    val transactionTypeId = ModifierTypeId @@ bytes(0)
    transactionTypeId match {
      case SimpleBoxTx.TransactionTypeId => SimpleBoxTxCompanion.parseBytes(bytes.drop(1))
      case RegisterTransaction.TransactionTypeId => RegisterTransactionCompanion.parseBytes(bytes.drop(1))
      case CommitteeRegisterTransaction.TransactionTypeId => CommitteeRegisterTransactionCompanion.parseBytes(bytes.drop(1))
      case ProposalTransaction.TransactionTypeId => ProposalTransactionCompanion.parseBytes(bytes.drop(1))
      case BallotTransaction.TransactionTypeId => BallotTransactionCompanion.parseBytes(bytes.drop(1))
      case _ => Failure(new MatchError("Unknown transaction type id"))
    }
  }
}<|MERGE_RESOLUTION|>--- conflicted
+++ resolved
@@ -1,19 +1,13 @@
 package examples.commons
 
 import com.google.common.primitives.{Bytes, Ints, Longs}
-<<<<<<< HEAD
-import examples.curvepos.{Nonce, Value}
-import examples.curvepos.transaction.PublicKey25519NoncedBox
+import examples.commons.SimpleBoxTransaction._
 import examples.hybrid.transaction._
-import scorex.core.{ModifierId, ModifierTypeId}
-=======
-import examples.commons.SimpleBoxTransaction._
 import examples.hybrid.wallet.HWallet
 import io.circe.Json
 import io.circe.syntax._
 import io.iohk.iodb.ByteArrayWrapper
-import scorex.core.ModifierId
->>>>>>> 3518e527
+import scorex.core.{ModifierId, ModifierTypeId}
 import scorex.core.serialization.Serializer
 import scorex.core.transaction.{BoxTransaction, Transaction}
 import scorex.core.transaction.account.PublicKeyNoncedBox
@@ -63,46 +57,7 @@
     PublicKey25519NoncedBox(prop, nonce, value)
   }
 
-<<<<<<< HEAD
   val semanticValidity: Try[Unit]
-=======
-  override lazy val serializer = SimpleBoxTransactionCompanion
-
-  override lazy val json: Json = Map(
-    "id" -> Base58.encode(id).asJson,
-    "newBoxes" -> newBoxes.map(b => Base58.encode(b.id).asJson).toSeq.asJson,
-    "boxesToRemove" -> boxIdsToOpen.map(id => Base58.encode(id).asJson).asJson,
-    "from" -> from.map { s =>
-      Map(
-        "proposition" -> Base58.encode(s._1.pubKeyBytes).asJson,
-        "nonce" -> s._2.toLong.asJson
-      ).asJson
-    }.asJson,
-    "to" -> to.map { s =>
-      Map(
-        "proposition" -> Base58.encode(s._1.pubKeyBytes).asJson,
-        "value" -> s._2.toLong.asJson
-      ).asJson
-    }.asJson,
-    "signatures" -> signatures.map(s => Base58.encode(s.signature).asJson).asJson,
-    "fee" -> fee.asJson,
-    "timestamp" -> timestamp.asJson
-  ).asJson
-
-  override def toString: String = s"SimpleBoxTransaction(${json.noSpaces})"
-
-  lazy val semanticValidity: Try[Unit] = Try {
-    require(from.size == signatures.size)
-    require(to.forall(_._2 >= 0))
-    require(fee >= 0)
-    require(timestamp >= 0)
-    require(boxIdsToOpen.map(to => ByteArrayWrapper(to)).distinct.size == boxIdsToOpen.size)
-    require(from.zip(signatures).forall { case ((prop, _), proof) =>
-      proof.isValid(prop, messageToSign)
-    })
-  }
-
->>>>>>> 3518e527
 }
 
 object SimpleBoxTransaction {

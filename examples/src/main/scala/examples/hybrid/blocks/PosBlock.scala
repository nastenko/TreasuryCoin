package examples.hybrid.blocks

import com.google.common.primitives.{Bytes, Ints, Longs}
import examples.hybrid.state.{SimpleBoxTransaction, SimpleBoxTransactionCompanion}
import io.circe.Json
import io.circe.syntax._
import scorex.core.NodeViewModifier.{ModifierId, ModifierTypeId}
import scorex.core.block.Block
import scorex.core.block.Block._
import scorex.core.crypto.hash.FastCryptographicHash
import scorex.core.serialization.Serializer
import scorex.core.transaction.box.proposition.PublicKey25519Proposition
import scorex.core.transaction.proof.Signature25519
import scorex.crypto.encode.Base58
import scorex.crypto.signatures.Curve25519

import scala.annotation.tailrec
import scala.util.Try

case class PosBlock(override val parentId: BlockId, //PoW block
                    override val timestamp: Block.Timestamp,
                    txs: Seq[SimpleBoxTransaction],
                    generator: PublicKey25519Proposition,
                    signature: Signature25519
                   ) extends HybridPersistentNodeViewModifier with
  Block[PublicKey25519Proposition, SimpleBoxTransaction] {
  override type M = PosBlock

  override lazy val transactions: Option[Seq[SimpleBoxTransaction]] = Some(txs)

  override lazy val serializer = PosBlockCompanion

  override lazy val version: Version = 0: Byte

  override lazy val modifierTypeId: ModifierTypeId = PosBlock.ModifierTypeId

  override lazy val id: ModifierId =
    FastCryptographicHash(parentId ++ Longs.toByteArray(timestamp) ++ generator.pubKeyBytes)

  override def json: Json = Map(
    "id" -> Base58.encode(id).asJson,
    "parentId" -> Base58.encode(parentId).asJson,
    "timestamp" -> timestamp.asJson,
    "transactions" -> txs.map(_.json).asJson,
    "generator" -> Base58.encode(generator.bytes).asJson,
    "signature" -> Base58.encode(signature.bytes).asJson
  ).asJson

  override def toString: String = json.noSpaces
}

object PosBlockCompanion extends Serializer[PosBlock] {
  override def toBytes(b: PosBlock): Array[Version] = {
    val txsBytes = b.txs.foldLeft(Array[Byte]()) { (a, b) =>
      Bytes.concat(Ints.toByteArray(b.bytes.length), b.bytes, a)
    }
    Bytes.concat(b.parentId, Longs.toByteArray(b.timestamp), b.generator.bytes, b.signature.bytes, txsBytes)
  }

<<<<<<< HEAD
  override def parse(bytes: Array[Version]): Try[PosBlock] = Try {
    //    assert(bytes.length <= PosBlock.MaxBlockSize)
=======
  override def parseBytes(bytes: Array[Version]): Try[PosBlock] = Try {
//    assert(bytes.length <= PosBlock.MaxBlockSize)
>>>>>>> 3663236d

    val parentId = bytes.slice(0, BlockIdLength)
    var position = BlockIdLength
    val timestamp = Longs.fromByteArray(bytes.slice(position, position + 8))
    position = position + 8

    val generator = PublicKey25519Proposition(bytes.slice(position, position + Curve25519.KeyLength))
    position = position + Curve25519.KeyLength

    val signature = Signature25519(bytes.slice(position, position + Signature25519.SignatureSize))
    position = position + Signature25519.SignatureSize

    @tailrec
    def parseTxs(acc: Seq[SimpleBoxTransaction] = Seq()): Seq[SimpleBoxTransaction] = {
      if (bytes.length > position) {
        val l = Ints.fromByteArray(bytes.slice(position, position + 4))
        val tx = SimpleBoxTransactionCompanion.parseBytes(bytes.slice(position + 4, position + 4 + l)).get
        position = position + 4 + l
        parseTxs(tx +: acc)
      } else acc
    }
    val txs: Seq[SimpleBoxTransaction] = parseTxs()
    PosBlock(parentId, timestamp, txs, generator, signature)
  }
}

object PosBlock {
  val MaxBlockSize = 65535
  //64K
  val ModifierTypeId = 4: Byte
}<|MERGE_RESOLUTION|>--- conflicted
+++ resolved
@@ -57,13 +57,8 @@
     Bytes.concat(b.parentId, Longs.toByteArray(b.timestamp), b.generator.bytes, b.signature.bytes, txsBytes)
   }
 
-<<<<<<< HEAD
-  override def parse(bytes: Array[Version]): Try[PosBlock] = Try {
-    //    assert(bytes.length <= PosBlock.MaxBlockSize)
-=======
   override def parseBytes(bytes: Array[Version]): Try[PosBlock] = Try {
 //    assert(bytes.length <= PosBlock.MaxBlockSize)
->>>>>>> 3663236d
 
     val parentId = bytes.slice(0, BlockIdLength)
     var position = BlockIdLength

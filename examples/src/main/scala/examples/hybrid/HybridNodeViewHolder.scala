package examples.hybrid

<<<<<<< HEAD
import examples.commons._
import examples.curvepos.{Nonce, Value}
import examples.curvepos.transaction.PublicKey25519NoncedBox
import examples.hybrid.HybridNodeViewHolder.{CurrentViewWithTreasuryState, GetDataFromCurrentViewWithTreasuryState}
=======
import examples.commons.{PublicKey25519NoncedBox, SimpleBoxTransaction, SimpleBoxTransactionCompanion, SimpleBoxTransactionMemPool}
import examples.commons.{Nonce, Value}
>>>>>>> 3518e527
import examples.hybrid.blocks._
import examples.hybrid.history.{HybridHistory, HybridSyncInfo}
import examples.hybrid.settings.HybridMiningSettings
import examples.hybrid.state.{HBoxStoredState, TreasuryState, TreasuryTxValidator}
import examples.hybrid.wallet.HWallet
import scorex.core.NodeViewHolder._
import scorex.core.serialization.Serializer
import scorex.core.settings.ScorexSettings
import scorex.core.transaction.Transaction
import scorex.core.transaction.box.proposition.PublicKey25519Proposition
<<<<<<< HEAD
import scorex.core.transaction.state.{PrivateKey25519Companion, TransactionValidation}
import scorex.core.{ModifierTypeId, NodeViewHolder, NodeViewModifier, VersionTag}
=======
import scorex.core.transaction.state.PrivateKey25519Companion
import scorex.core.utils.{NetworkTimeProvider, ScorexLogging}
import scorex.core.{ModifierTypeId, NodeViewHolder, NodeViewModifier}
>>>>>>> 3518e527
import scorex.crypto.encode.Base58
import scorex.crypto.signatures.PublicKey

import scala.util.{Failure, Success}


class HybridNodeViewHolder(settings: ScorexSettings, minerSettings: HybridMiningSettings, timeProvider: NetworkTimeProvider) extends NodeViewHolder[PublicKey25519Proposition,
  SimpleBoxTransaction,
  HybridBlock] {
  override val networkChunkSize: Int = settings.network.networkChunkSize

  override type SI = HybridSyncInfo

  override type HIS = HybridHistory
  override type MS = HBoxStoredState
  override type VL = HWallet
  override type MP = SimpleBoxTransactionMemPool

  type P = PublicKey25519Proposition
  type TX = SimpleBoxTransaction

  private var treasuryState = TreasuryState.generate(history).get

  override val modifierSerializers: Map[ModifierTypeId, Serializer[_ <: NodeViewModifier]] =
    Map(PosBlock.ModifierTypeId -> PosBlockCompanion,
      PowBlock.ModifierTypeId -> PowBlockCompanion,
      Transaction.ModifierTypeId -> SimpleBoxTransactionCompanion)

  override def preRestart(reason: Throwable, message: Option[Any]): Unit = {
    super.preRestart(reason, message)
    reason.printStackTrace()
    System.exit(100) // this actor shouldn't be restarted at all so kill the whole app if that happened
  }

  /**
    * Hard-coded initial view all the honest nodes in a network are making progress from.
    */
  override protected def genesisState: (HIS, MS, VL, MP) =
    HybridNodeViewHolder.generateGenesisState(settings, minerSettings, timeProvider)

  /**
    * Restore a local view during a node startup. If no any stored view found
    * (e.g. if it is a first launch of a node) None is to be returned
    */
  override def restoreState(): Option[(HIS, MS, VL, MP)] = {
    if (HWallet.exists(settings)) {
      Some((
        HybridHistory.readOrGenerate(settings, minerSettings, timeProvider),
        HBoxStoredState.readOrGenerate(settings),
        HWallet.readOrGenerate(settings, 1),
        SimpleBoxTransactionMemPool.emptyPool))
    } else None
  }
}

object HybridNodeViewHolder extends ScorexLogging {
  def generateGenesisState(settings: ScorexSettings, minerSettings: HybridMiningSettings, timeProvider: NetworkTimeProvider):
                          (HybridHistory, HBoxStoredState, HWallet, SimpleBoxTransactionMemPool) = {
    val GenesisAccountsNum = 50
    val GenesisBalance = Value @@ 100000000L

    //propositions with wallet seed genesisoo, genesiso1, ..., genesis48, genesis49
    val icoMembers: IndexedSeq[PublicKey25519Proposition] = IndexedSeq("6sYyiTguyQ455w2dGEaNbrwkAWAEYV1Zk6FtZMknWDKQ", "7BDhJv6Wh2MekgJLvQ98ot9xiw5x3N4b3KipURdrW8Ge", "Ei8oY3eg5vM26QUBhyFiAdPN1C23RJEV9irrykNmSAFV", "8LNhm5QagL88sWggvJKGDiZ5bBCG4ajV7R6vAKz4czA9", "EakiCSw1rfmL5DFTPNmSJZEEAEGtTp3DN12wVPJVsURS", "AEQ8bZRuAxAp8DV9VZnTrSudGPdNyzY2HXjPBCGy8igf", "DSL6bvb6j1v6SnvKjqc6fJWdsRjZ85YboH8FkzonUPiT", "419sTmWKAXb5526naQ93xJZL4YAYtpVkbLmzMb6k5X9m", "GydWCS1GwExoDNuEiW6fBLYr7cs4vwdLpk1kzDeKHq6A", "G8xVDYow1YcSb4cuAHwcpYSEKxFpYwC9GqYChMvbCWn5", "9E4F53GSXMPqwuPWEVoUQe9B1z4A8v9Y6tAQdKK779km", "5XtHBDxXCudA38FJnoWm1BVG8aV67AiQKnPuwYbWZCb3", "8Sp3v5vtYtkM9Z2K2B7PuZbWmWQE9bfiUFCvkmsdauGj", "8XTUXeLiHPbMNXedWQh5xHQtq4xUHU3pZZGqRQzC2eyj", "ftqJXjSXrWQXmumNVVaRiNB7TZuCy4GCvz9V4GJGhAv", "GMAYWvbBmssCr55m9bcq8cKzfczSKKxidtVrukBM1KFN", "3nFprwUuqGH9BpvJMQeCb5AwHdaXuxKin1WSxWc9PTkY", "HfYNA96cGebFGgAhGUbxvRJYyLFchQJZpJTQMXztE6gZ", "EPbo8xRWARg2znJAqevKnQMskxnemmCdimPiVFhr8eLd", "4pygr1SPEe5KbU1R8XgMmYaW7YfTH818wd113mF6bhsP", "52gwahUytUXv7wfKs4j6YeKeepc38sYsUi4jp4z4jVym", "Hi3Q1ZQbD2zztq6ajm5yUKfFccxmj3yZn79GUjhFvPSW", "G1yK5iwPQKNXnqU4Drg83et3gKhRW5CogqiekKEYDcrt", "Hf8XcEAVMCiWbu376rGS48FhwH5NgteivfsTsvX1XpbA", "3FAskwxrbqiX2KGEnFPuD3z89aubJvvdxZTKHCrMFjxQ", "GgahaaNBaHRnyUtvEu3k7N5BnW3dvhVCXyxMP6uijdhh", "7R9waVeAKuHKNQY5uTYBp6zNLNo6wSDvj9XfQCyRWmDF", "E4AoFDANgDFL83gTS6A7kjWbLmqWcPr6DqEgMG7cqU18", "AEkuiLFdudYmUwZ9dSa64rakqUgJZf6pKFFwwm6CZFQz", "3QzGZvvTQbcUdhd5BL9ofEK3GdzbmqUnYA1pYTAdVY44", "EjpGvdZETt3SuZpcuwKvZS4jgWCockDHzFQLoeYNW4R", "C85c1uMAiHKDgcqxF6EaiCGQyWgQEYATbpo8M7XEnx3R", "8V5y1CSC1gCGD1jai3ns5FJNW7tAzf7BGd4iwmBv7V44", "CJ9udTDT61ckSHMd6YNpjeNdsN2fGwmJ6Ry6YERXmGa7", "7eboeRCeeBCFwtzPtB4vKPnaYMPL52BjfiEpqSRWfkgx", "E3JJCTMouTys5BSwFyHTV3Ht55mYWfNUAverrNaVo4jE", "9PLHPwnHyA5jf6GPGRjJt7HNd93rw4gWTBi7LBNL4Wwt", "2YM2FQ4HfMiV3LFkiwop2xFznbPVEHbhahVvcrhfZtXq", "3oTzYXjwdr684FUzaJEVVuXBztysNgR8M8iV9QykaM9C", "J6bgGpwDMqKFrde2mpdS6dasRyn9WFV6jKgWAkHSN91q", "4wtQpa1BVgAt9CA4FUuHZHCYGBYtvudPqa1sAddfAPii", "DaSXwzkAU2WfH39zxMfuXpExsVfKk6JzeYbdW9RLiXr4", "6BtXEZE6GcxtEtSLAHXkE3mkcTG1u8WuoQxZG7R8BR5X", "39Z9VaCAeqoWajHyku29argf7zmVqs2vVJM8zYe7YLXy", "7focbpSdsNNE4x9h7eyXSkvXE6dtxsoVyZMpTpuThLoH", "CBdnTL6C4A7nsacxCP3VL3TqUokEraFy49ckQ196KU46", "CfvbDC8dxGeLXzYhDpNpCF2Ar9Q5LKs8QrfcMYAV59Lt", "GFseSi5squ8GRRkj6RknbGj9Hyz82HxKkcn8NKW1e5CF", "FuTHJNKaPTneEYRkjKAC3MkSttvAC7NtBeb2uNGS8mg3", "5hhPGEFCZM2HL6DNKs8KvUZAH3wC47rvMXBGftw9CCA5").map(s => PublicKey25519Proposition(PublicKey @@ Base58.decode(s).get))
      .ensuring(_.length == GenesisAccountsNum)

    val genesisAccount = PrivateKey25519Companion.generateKeys("genesis".getBytes)
    val genesisAccountPriv = genesisAccount._1
    val powGenesis = PowBlock(minerSettings.GenesisParentId, minerSettings.GenesisParentId, 1481110008516L, 38,
      0, Array.fill(32)(0: Byte), genesisAccount._2, Seq())


    val genesisTxs = Seq(SimpleBoxTx(
      IndexedSeq(genesisAccountPriv -> Nonce @@ 0L),
      icoMembers.map(_ -> GenesisBalance),
      0L,
      0L)).ensuring(t => Base58.encode(t.head.id) == "EKuWxCuUAg9XgVWKxsnehP9FLsF3zPSyn9yczqeBHD8S")

    log.debug(s"Initialize state with transaction ${genesisTxs.head} with boxes ${genesisTxs.head.newBoxes}")

    val genesisBox = PublicKey25519NoncedBox(genesisAccountPriv.publicImage, Nonce @@ 0L, GenesisBalance)
    val attachment = "genesis attachment".getBytes
    val posGenesis = PosBlock.create(powGenesis.id, 0, genesisTxs, genesisBox, attachment, genesisAccountPriv)

    var history = HybridHistory.readOrGenerate(settings, minerSettings, timeProvider)
    history = history.append(powGenesis).get._1
    history = history.append(posGenesis).get._1

    val gs = HBoxStoredState.genesisState(settings, Seq(posGenesis, powGenesis))
    val gw = HWallet.genesisWallet(settings, Seq(posGenesis, powGenesis))
      .ensuring(_.boxes().map(_.box.value.toLong).sum >= GenesisBalance  || !Base58.encode(settings.wallet.seed.arr).startsWith("genesis"))
      .ensuring(_.boxes().forall(b => gs.closedBox(b.box.id).isDefined))

    (history, gs, gw, SimpleBoxTransactionMemPool.emptyPool)
  }
<<<<<<< HEAD

  /**
    * Restore a local view during a node startup. If no any stored view found
    * (e.g. if it is a first launch of a node) None is to be returned
    */
  override def restoreState(): Option[(HIS, MS, VL, MP)] = {
    if (HWallet.exists(settings)) {
      Some((
        HybridHistory.readOrGenerate(settings, minerSettings),
        HBoxStoredState.readOrGenerate(settings),
        HWallet.readOrGenerate(settings, 1),
        SimpleBoxTransactionMemPool.emptyPool))
    } else None
  }

  override protected def txModify(tx: SimpleBoxTransaction): Unit = {
    //todo: async validation?
    val treasuryTxValidator = new TreasuryTxValidator(treasuryState, history().height)

    val errorOpt: Option[Throwable] = minimalState() match {
      case txValidator: TransactionValidation[P, TX] =>
        txValidator.validate(tx) match {
          case Success(_) => treasuryTxValidator.validate(tx) match {
            case Success(_) => None
            case Failure(e) => Some(e)
          }
          case Failure(e) => Some(e)
        }
      case _ => None
    }

    errorOpt match {
      case None =>
        memoryPool().put(tx) match {
          case Success(updPool) =>
            log.debug(s"Unconfirmed transaction $tx added to the memory pool")
            val updWallet = vault().scanOffchain(tx)
            nodeView = (history(), minimalState(), updWallet, updPool)
            notifySubscribers(EventType.SuccessfulTransaction, SuccessfulTransaction[P, TX](tx))

          case Failure(e) =>
            notifySubscribers(EventType.FailedTransaction, FailedTransaction[P, TX](tx, e))
        }

      case Some(e) =>
        notifySubscribers(EventType.FailedTransaction, FailedTransaction[P, TX](tx, e))
    }
  }

  override def pmodModify(pmod: HybridBlock): Unit = {

    treasuryState.validate(pmod, history) match {
      case Failure(e) =>
        log.warn(s"Persistent modifier (id: ${pmod.encodedId}, contents: $pmod) is not valid against treasury state", e)
        notifySubscribers(EventType.SemanticallyFailedPersistentModifier, SemanticallyFailedModification(pmod, e))
        return
      case _ =>
    }

    if (!history().contains(pmod.id)) {
      notifySubscribers(EventType.StartingPersistentModifierApplication, StartingPersistentModifierApplication(pmod))

      log.info(s"Apply modifier ${pmod.encodedId} of type ${pmod.modifierTypeId} to nodeViewHolder")

      history().append(pmod) match {
        case Success((historyBeforeStUpdate, progressInfo)) =>
          log.debug(s"Going to apply modifications to the state: $progressInfo")
          notifySubscribers(EventType.SuccessfulSyntacticallyValidModifier, SyntacticallySuccessfulModifier(pmod))
          notifySubscribers(EventType.OpenSurfaceChanged, NewOpenSurface(historyBeforeStUpdate.openSurfaceIds()))

          if (progressInfo.toApply.nonEmpty) {
            val (newHistory, newStateTry) = updateState(historyBeforeStUpdate, minimalState(), progressInfo)
            newStateTry match {
              case Success(newMinState) =>
                val newMemPool = updateMemPool(progressInfo, memoryPool(), newMinState)

                //we consider that vault always able to perform a rollback needed
                val newVault = if (progressInfo.chainSwitchingNeeded) {
                  vault().rollback(VersionTag @@ progressInfo.branchPoint.get).get.scanPersistent(progressInfo.toApply)
                } else {
                  vault().scanPersistent(progressInfo.toApply)
                }

                log.info(s"Persistent modifier ${pmod.encodedId} applied successfully")
                nodeView = (newHistory, newMinState, newVault, newMemPool)

                /* if everything is ok we can update treasury state */
                val epochNum = newHistory.storage.heightOf(newHistory.storage.bestPosId).get / TreasuryManager.EPOCH_LEN

                treasuryState = if (treasuryState.epochNum != epochNum) { // new epoch has been started, reset treasury state
                  TreasuryState.generate(newHistory).get
                } else if (progressInfo.chainSwitchingNeeded) {
                  treasuryState.rollback(VersionTag @@ progressInfo.branchPoint.get)
                    .getOrElse(TreasuryState.generate(newHistory).get) // regenerate it entirely in case of failed rollback
                } else {
                  treasuryState.apply(pmod, newHistory).get
                }

              case Failure(e) =>
                log.warn(s"Can`t apply persistent modifier (id: ${pmod.encodedId}, contents: $pmod) to minimal state", e)
                nodeView = (newHistory, minimalState(), vault(), memoryPool())
                notifySubscribers(EventType.SemanticallyFailedPersistentModifier, SemanticallyFailedModification(pmod, e))
            }
          } else {
            requestDownloads(progressInfo)
            nodeView = (historyBeforeStUpdate, minimalState(), vault(), memoryPool())
          }
        case Failure(e) =>
          log.warn(s"Can`t apply persistent modifier (id: ${pmod.encodedId}, contents: $pmod) to history", e)
          notifySubscribers(EventType.SyntacticallyFailedPersistentModifier, SyntacticallyFailedModification(pmod, e))
      }
    } else {
      log.warn(s"Trying to apply modifier ${pmod.encodedId} that's already in history")
    }
  }

  override def getCurrentInfo: Receive = {
    super.getCurrentInfo orElse {
      case GetDataFromCurrentViewWithTreasuryState(f) =>
        sender() ! f(CurrentViewWithTreasuryState(history(), minimalState(), vault(), memoryPool(), treasuryState))
    }
  }
}

object HybridNodeViewHolder {

  case class GetDataFromCurrentViewWithTreasuryState[HIS, MS, VL, MP, A](f: CurrentViewWithTreasuryState[HIS, MS, VL, MP] => A)

  case class CurrentViewWithTreasuryState[HIS, MS, VL, MP](history: HIS, state: MS, vault: VL, pool: MP, trState: TreasuryState)
=======
>>>>>>> 3518e527
}<|MERGE_RESOLUTION|>--- conflicted
+++ resolved
@@ -1,14 +1,7 @@
 package examples.hybrid
 
-<<<<<<< HEAD
 import examples.commons._
-import examples.curvepos.{Nonce, Value}
-import examples.curvepos.transaction.PublicKey25519NoncedBox
-import examples.hybrid.HybridNodeViewHolder.{CurrentViewWithTreasuryState, GetDataFromCurrentViewWithTreasuryState}
-=======
-import examples.commons.{PublicKey25519NoncedBox, SimpleBoxTransaction, SimpleBoxTransactionCompanion, SimpleBoxTransactionMemPool}
-import examples.commons.{Nonce, Value}
->>>>>>> 3518e527
+import examples.hybrid.HybridNodeViewHolder.{CurrentViewWithTreasuryState, GetDataFromCurrentViewWithTreasuryState, log}
 import examples.hybrid.blocks._
 import examples.hybrid.history.{HybridHistory, HybridSyncInfo}
 import examples.hybrid.settings.HybridMiningSettings
@@ -19,14 +12,9 @@
 import scorex.core.settings.ScorexSettings
 import scorex.core.transaction.Transaction
 import scorex.core.transaction.box.proposition.PublicKey25519Proposition
-<<<<<<< HEAD
 import scorex.core.transaction.state.{PrivateKey25519Companion, TransactionValidation}
+import scorex.core.utils.{NetworkTimeProvider, ScorexLogging}
 import scorex.core.{ModifierTypeId, NodeViewHolder, NodeViewModifier, VersionTag}
-=======
-import scorex.core.transaction.state.PrivateKey25519Companion
-import scorex.core.utils.{NetworkTimeProvider, ScorexLogging}
-import scorex.core.{ModifierTypeId, NodeViewHolder, NodeViewModifier}
->>>>>>> 3518e527
 import scorex.crypto.encode.Base58
 import scorex.crypto.signatures.PublicKey
 
@@ -80,62 +68,6 @@
         SimpleBoxTransactionMemPool.emptyPool))
     } else None
   }
-}
-
-object HybridNodeViewHolder extends ScorexLogging {
-  def generateGenesisState(settings: ScorexSettings, minerSettings: HybridMiningSettings, timeProvider: NetworkTimeProvider):
-                          (HybridHistory, HBoxStoredState, HWallet, SimpleBoxTransactionMemPool) = {
-    val GenesisAccountsNum = 50
-    val GenesisBalance = Value @@ 100000000L
-
-    //propositions with wallet seed genesisoo, genesiso1, ..., genesis48, genesis49
-    val icoMembers: IndexedSeq[PublicKey25519Proposition] = IndexedSeq("6sYyiTguyQ455w2dGEaNbrwkAWAEYV1Zk6FtZMknWDKQ", "7BDhJv6Wh2MekgJLvQ98ot9xiw5x3N4b3KipURdrW8Ge", "Ei8oY3eg5vM26QUBhyFiAdPN1C23RJEV9irrykNmSAFV", "8LNhm5QagL88sWggvJKGDiZ5bBCG4ajV7R6vAKz4czA9", "EakiCSw1rfmL5DFTPNmSJZEEAEGtTp3DN12wVPJVsURS", "AEQ8bZRuAxAp8DV9VZnTrSudGPdNyzY2HXjPBCGy8igf", "DSL6bvb6j1v6SnvKjqc6fJWdsRjZ85YboH8FkzonUPiT", "419sTmWKAXb5526naQ93xJZL4YAYtpVkbLmzMb6k5X9m", "GydWCS1GwExoDNuEiW6fBLYr7cs4vwdLpk1kzDeKHq6A", "G8xVDYow1YcSb4cuAHwcpYSEKxFpYwC9GqYChMvbCWn5", "9E4F53GSXMPqwuPWEVoUQe9B1z4A8v9Y6tAQdKK779km", "5XtHBDxXCudA38FJnoWm1BVG8aV67AiQKnPuwYbWZCb3", "8Sp3v5vtYtkM9Z2K2B7PuZbWmWQE9bfiUFCvkmsdauGj", "8XTUXeLiHPbMNXedWQh5xHQtq4xUHU3pZZGqRQzC2eyj", "ftqJXjSXrWQXmumNVVaRiNB7TZuCy4GCvz9V4GJGhAv", "GMAYWvbBmssCr55m9bcq8cKzfczSKKxidtVrukBM1KFN", "3nFprwUuqGH9BpvJMQeCb5AwHdaXuxKin1WSxWc9PTkY", "HfYNA96cGebFGgAhGUbxvRJYyLFchQJZpJTQMXztE6gZ", "EPbo8xRWARg2znJAqevKnQMskxnemmCdimPiVFhr8eLd", "4pygr1SPEe5KbU1R8XgMmYaW7YfTH818wd113mF6bhsP", "52gwahUytUXv7wfKs4j6YeKeepc38sYsUi4jp4z4jVym", "Hi3Q1ZQbD2zztq6ajm5yUKfFccxmj3yZn79GUjhFvPSW", "G1yK5iwPQKNXnqU4Drg83et3gKhRW5CogqiekKEYDcrt", "Hf8XcEAVMCiWbu376rGS48FhwH5NgteivfsTsvX1XpbA", "3FAskwxrbqiX2KGEnFPuD3z89aubJvvdxZTKHCrMFjxQ", "GgahaaNBaHRnyUtvEu3k7N5BnW3dvhVCXyxMP6uijdhh", "7R9waVeAKuHKNQY5uTYBp6zNLNo6wSDvj9XfQCyRWmDF", "E4AoFDANgDFL83gTS6A7kjWbLmqWcPr6DqEgMG7cqU18", "AEkuiLFdudYmUwZ9dSa64rakqUgJZf6pKFFwwm6CZFQz", "3QzGZvvTQbcUdhd5BL9ofEK3GdzbmqUnYA1pYTAdVY44", "EjpGvdZETt3SuZpcuwKvZS4jgWCockDHzFQLoeYNW4R", "C85c1uMAiHKDgcqxF6EaiCGQyWgQEYATbpo8M7XEnx3R", "8V5y1CSC1gCGD1jai3ns5FJNW7tAzf7BGd4iwmBv7V44", "CJ9udTDT61ckSHMd6YNpjeNdsN2fGwmJ6Ry6YERXmGa7", "7eboeRCeeBCFwtzPtB4vKPnaYMPL52BjfiEpqSRWfkgx", "E3JJCTMouTys5BSwFyHTV3Ht55mYWfNUAverrNaVo4jE", "9PLHPwnHyA5jf6GPGRjJt7HNd93rw4gWTBi7LBNL4Wwt", "2YM2FQ4HfMiV3LFkiwop2xFznbPVEHbhahVvcrhfZtXq", "3oTzYXjwdr684FUzaJEVVuXBztysNgR8M8iV9QykaM9C", "J6bgGpwDMqKFrde2mpdS6dasRyn9WFV6jKgWAkHSN91q", "4wtQpa1BVgAt9CA4FUuHZHCYGBYtvudPqa1sAddfAPii", "DaSXwzkAU2WfH39zxMfuXpExsVfKk6JzeYbdW9RLiXr4", "6BtXEZE6GcxtEtSLAHXkE3mkcTG1u8WuoQxZG7R8BR5X", "39Z9VaCAeqoWajHyku29argf7zmVqs2vVJM8zYe7YLXy", "7focbpSdsNNE4x9h7eyXSkvXE6dtxsoVyZMpTpuThLoH", "CBdnTL6C4A7nsacxCP3VL3TqUokEraFy49ckQ196KU46", "CfvbDC8dxGeLXzYhDpNpCF2Ar9Q5LKs8QrfcMYAV59Lt", "GFseSi5squ8GRRkj6RknbGj9Hyz82HxKkcn8NKW1e5CF", "FuTHJNKaPTneEYRkjKAC3MkSttvAC7NtBeb2uNGS8mg3", "5hhPGEFCZM2HL6DNKs8KvUZAH3wC47rvMXBGftw9CCA5").map(s => PublicKey25519Proposition(PublicKey @@ Base58.decode(s).get))
-      .ensuring(_.length == GenesisAccountsNum)
-
-    val genesisAccount = PrivateKey25519Companion.generateKeys("genesis".getBytes)
-    val genesisAccountPriv = genesisAccount._1
-    val powGenesis = PowBlock(minerSettings.GenesisParentId, minerSettings.GenesisParentId, 1481110008516L, 38,
-      0, Array.fill(32)(0: Byte), genesisAccount._2, Seq())
-
-
-    val genesisTxs = Seq(SimpleBoxTx(
-      IndexedSeq(genesisAccountPriv -> Nonce @@ 0L),
-      icoMembers.map(_ -> GenesisBalance),
-      0L,
-      0L)).ensuring(t => Base58.encode(t.head.id) == "EKuWxCuUAg9XgVWKxsnehP9FLsF3zPSyn9yczqeBHD8S")
-
-    log.debug(s"Initialize state with transaction ${genesisTxs.head} with boxes ${genesisTxs.head.newBoxes}")
-
-    val genesisBox = PublicKey25519NoncedBox(genesisAccountPriv.publicImage, Nonce @@ 0L, GenesisBalance)
-    val attachment = "genesis attachment".getBytes
-    val posGenesis = PosBlock.create(powGenesis.id, 0, genesisTxs, genesisBox, attachment, genesisAccountPriv)
-
-    var history = HybridHistory.readOrGenerate(settings, minerSettings, timeProvider)
-    history = history.append(powGenesis).get._1
-    history = history.append(posGenesis).get._1
-
-    val gs = HBoxStoredState.genesisState(settings, Seq(posGenesis, powGenesis))
-    val gw = HWallet.genesisWallet(settings, Seq(posGenesis, powGenesis))
-      .ensuring(_.boxes().map(_.box.value.toLong).sum >= GenesisBalance  || !Base58.encode(settings.wallet.seed.arr).startsWith("genesis"))
-      .ensuring(_.boxes().forall(b => gs.closedBox(b.box.id).isDefined))
-
-    (history, gs, gw, SimpleBoxTransactionMemPool.emptyPool)
-  }
-<<<<<<< HEAD
-
-  /**
-    * Restore a local view during a node startup. If no any stored view found
-    * (e.g. if it is a first launch of a node) None is to be returned
-    */
-  override def restoreState(): Option[(HIS, MS, VL, MP)] = {
-    if (HWallet.exists(settings)) {
-      Some((
-        HybridHistory.readOrGenerate(settings, minerSettings),
-        HBoxStoredState.readOrGenerate(settings),
-        HWallet.readOrGenerate(settings, 1),
-        SimpleBoxTransactionMemPool.emptyPool))
-    } else None
-  }
 
   override protected def txModify(tx: SimpleBoxTransaction): Unit = {
     //todo: async validation?
@@ -156,10 +88,10 @@
     errorOpt match {
       case None =>
         memoryPool().put(tx) match {
-          case Success(updPool) =>
+          case Success(newPool) =>
             log.debug(s"Unconfirmed transaction $tx added to the memory pool")
-            val updWallet = vault().scanOffchain(tx)
-            nodeView = (history(), minimalState(), updWallet, updPool)
+            val newVault = vault().scanOffchain(tx)
+            updateNodeView(updatedVault = Some(newVault), updatedMempool = Some(newPool))
             notifySubscribers(EventType.SuccessfulTransaction, SuccessfulTransaction[P, TX](tx))
 
           case Failure(e) =>
@@ -206,7 +138,7 @@
                 }
 
                 log.info(s"Persistent modifier ${pmod.encodedId} applied successfully")
-                nodeView = (newHistory, newMinState, newVault, newMemPool)
+                updateNodeView(Some(newHistory), Some(newMinState), Some(newVault), Some(newMemPool))
 
                 /* if everything is ok we can update treasury state */
                 val epochNum = newHistory.storage.heightOf(newHistory.storage.bestPosId).get / TreasuryManager.EPOCH_LEN
@@ -222,12 +154,12 @@
 
               case Failure(e) =>
                 log.warn(s"Can`t apply persistent modifier (id: ${pmod.encodedId}, contents: $pmod) to minimal state", e)
-                nodeView = (newHistory, minimalState(), vault(), memoryPool())
+                updateNodeView(updatedHistory = Some(newHistory))
                 notifySubscribers(EventType.SemanticallyFailedPersistentModifier, SemanticallyFailedModification(pmod, e))
             }
           } else {
             requestDownloads(progressInfo)
-            nodeView = (historyBeforeStUpdate, minimalState(), vault(), memoryPool())
+            updateNodeView(updatedHistory = Some(historyBeforeStUpdate))
           }
         case Failure(e) =>
           log.warn(s"Can`t apply persistent modifier (id: ${pmod.encodedId}, contents: $pmod) to history", e)
@@ -246,11 +178,47 @@
   }
 }
 
-object HybridNodeViewHolder {
+object HybridNodeViewHolder extends ScorexLogging {
 
   case class GetDataFromCurrentViewWithTreasuryState[HIS, MS, VL, MP, A](f: CurrentViewWithTreasuryState[HIS, MS, VL, MP] => A)
-
   case class CurrentViewWithTreasuryState[HIS, MS, VL, MP](history: HIS, state: MS, vault: VL, pool: MP, trState: TreasuryState)
-=======
->>>>>>> 3518e527
+
+  def generateGenesisState(settings: ScorexSettings, minerSettings: HybridMiningSettings, timeProvider: NetworkTimeProvider):
+                          (HybridHistory, HBoxStoredState, HWallet, SimpleBoxTransactionMemPool) = {
+    val GenesisAccountsNum = 50
+    val GenesisBalance = Value @@ 100000000L
+
+    //propositions with wallet seed genesisoo, genesiso1, ..., genesis48, genesis49
+    val icoMembers: IndexedSeq[PublicKey25519Proposition] = IndexedSeq("6sYyiTguyQ455w2dGEaNbrwkAWAEYV1Zk6FtZMknWDKQ", "7BDhJv6Wh2MekgJLvQ98ot9xiw5x3N4b3KipURdrW8Ge", "Ei8oY3eg5vM26QUBhyFiAdPN1C23RJEV9irrykNmSAFV", "8LNhm5QagL88sWggvJKGDiZ5bBCG4ajV7R6vAKz4czA9", "EakiCSw1rfmL5DFTPNmSJZEEAEGtTp3DN12wVPJVsURS", "AEQ8bZRuAxAp8DV9VZnTrSudGPdNyzY2HXjPBCGy8igf", "DSL6bvb6j1v6SnvKjqc6fJWdsRjZ85YboH8FkzonUPiT", "419sTmWKAXb5526naQ93xJZL4YAYtpVkbLmzMb6k5X9m", "GydWCS1GwExoDNuEiW6fBLYr7cs4vwdLpk1kzDeKHq6A", "G8xVDYow1YcSb4cuAHwcpYSEKxFpYwC9GqYChMvbCWn5", "9E4F53GSXMPqwuPWEVoUQe9B1z4A8v9Y6tAQdKK779km", "5XtHBDxXCudA38FJnoWm1BVG8aV67AiQKnPuwYbWZCb3", "8Sp3v5vtYtkM9Z2K2B7PuZbWmWQE9bfiUFCvkmsdauGj", "8XTUXeLiHPbMNXedWQh5xHQtq4xUHU3pZZGqRQzC2eyj", "ftqJXjSXrWQXmumNVVaRiNB7TZuCy4GCvz9V4GJGhAv", "GMAYWvbBmssCr55m9bcq8cKzfczSKKxidtVrukBM1KFN", "3nFprwUuqGH9BpvJMQeCb5AwHdaXuxKin1WSxWc9PTkY", "HfYNA96cGebFGgAhGUbxvRJYyLFchQJZpJTQMXztE6gZ", "EPbo8xRWARg2znJAqevKnQMskxnemmCdimPiVFhr8eLd", "4pygr1SPEe5KbU1R8XgMmYaW7YfTH818wd113mF6bhsP", "52gwahUytUXv7wfKs4j6YeKeepc38sYsUi4jp4z4jVym", "Hi3Q1ZQbD2zztq6ajm5yUKfFccxmj3yZn79GUjhFvPSW", "G1yK5iwPQKNXnqU4Drg83et3gKhRW5CogqiekKEYDcrt", "Hf8XcEAVMCiWbu376rGS48FhwH5NgteivfsTsvX1XpbA", "3FAskwxrbqiX2KGEnFPuD3z89aubJvvdxZTKHCrMFjxQ", "GgahaaNBaHRnyUtvEu3k7N5BnW3dvhVCXyxMP6uijdhh", "7R9waVeAKuHKNQY5uTYBp6zNLNo6wSDvj9XfQCyRWmDF", "E4AoFDANgDFL83gTS6A7kjWbLmqWcPr6DqEgMG7cqU18", "AEkuiLFdudYmUwZ9dSa64rakqUgJZf6pKFFwwm6CZFQz", "3QzGZvvTQbcUdhd5BL9ofEK3GdzbmqUnYA1pYTAdVY44", "EjpGvdZETt3SuZpcuwKvZS4jgWCockDHzFQLoeYNW4R", "C85c1uMAiHKDgcqxF6EaiCGQyWgQEYATbpo8M7XEnx3R", "8V5y1CSC1gCGD1jai3ns5FJNW7tAzf7BGd4iwmBv7V44", "CJ9udTDT61ckSHMd6YNpjeNdsN2fGwmJ6Ry6YERXmGa7", "7eboeRCeeBCFwtzPtB4vKPnaYMPL52BjfiEpqSRWfkgx", "E3JJCTMouTys5BSwFyHTV3Ht55mYWfNUAverrNaVo4jE", "9PLHPwnHyA5jf6GPGRjJt7HNd93rw4gWTBi7LBNL4Wwt", "2YM2FQ4HfMiV3LFkiwop2xFznbPVEHbhahVvcrhfZtXq", "3oTzYXjwdr684FUzaJEVVuXBztysNgR8M8iV9QykaM9C", "J6bgGpwDMqKFrde2mpdS6dasRyn9WFV6jKgWAkHSN91q", "4wtQpa1BVgAt9CA4FUuHZHCYGBYtvudPqa1sAddfAPii", "DaSXwzkAU2WfH39zxMfuXpExsVfKk6JzeYbdW9RLiXr4", "6BtXEZE6GcxtEtSLAHXkE3mkcTG1u8WuoQxZG7R8BR5X", "39Z9VaCAeqoWajHyku29argf7zmVqs2vVJM8zYe7YLXy", "7focbpSdsNNE4x9h7eyXSkvXE6dtxsoVyZMpTpuThLoH", "CBdnTL6C4A7nsacxCP3VL3TqUokEraFy49ckQ196KU46", "CfvbDC8dxGeLXzYhDpNpCF2Ar9Q5LKs8QrfcMYAV59Lt", "GFseSi5squ8GRRkj6RknbGj9Hyz82HxKkcn8NKW1e5CF", "FuTHJNKaPTneEYRkjKAC3MkSttvAC7NtBeb2uNGS8mg3", "5hhPGEFCZM2HL6DNKs8KvUZAH3wC47rvMXBGftw9CCA5").map(s => PublicKey25519Proposition(PublicKey @@ Base58.decode(s).get))
+      .ensuring(_.length == GenesisAccountsNum)
+
+    val genesisAccount = PrivateKey25519Companion.generateKeys("genesis".getBytes)
+    val genesisAccountPriv = genesisAccount._1
+    val powGenesis = PowBlock(minerSettings.GenesisParentId, minerSettings.GenesisParentId, 1481110008516L, 38,
+      0, Array.fill(32)(0: Byte), genesisAccount._2, Seq())
+
+
+    val genesisTxs = Seq(SimpleBoxTx(
+      IndexedSeq(genesisAccountPriv -> Nonce @@ 0L),
+      icoMembers.map(_ -> GenesisBalance),
+      0L,
+      0L)).ensuring(t => Base58.encode(t.head.id) == "EKuWxCuUAg9XgVWKxsnehP9FLsF3zPSyn9yczqeBHD8S")
+
+    log.debug(s"Initialize state with transaction ${genesisTxs.head} with boxes ${genesisTxs.head.newBoxes}")
+
+    val genesisBox = PublicKey25519NoncedBox(genesisAccountPriv.publicImage, Nonce @@ 0L, GenesisBalance)
+    val attachment = "genesis attachment".getBytes
+    val posGenesis = PosBlock.create(powGenesis.id, 0, genesisTxs, genesisBox, attachment, genesisAccountPriv)
+
+    var history = HybridHistory.readOrGenerate(settings, minerSettings, timeProvider)
+    history = history.append(powGenesis).get._1
+    history = history.append(posGenesis).get._1
+
+    val gs = HBoxStoredState.genesisState(settings, Seq(posGenesis, powGenesis))
+    val gw = HWallet.genesisWallet(settings, Seq(posGenesis, powGenesis))
+      .ensuring(_.boxes().map(_.box.value.toLong).sum >= GenesisBalance  || !Base58.encode(settings.wallet.seed.arr).startsWith("genesis"))
+      .ensuring(_.boxes().forall(b => gs.closedBox(b.box.id).isDefined))
+
+    (history, gs, gw, SimpleBoxTransactionMemPool.emptyPool)
+  }
 }